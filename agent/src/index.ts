--- conflicted
+++ resolved
@@ -63,12 +63,10 @@
 import { TEEMode, teePlugin } from "@elizaos/plugin-tee";
 import { tonPlugin } from "@elizaos/plugin-ton";
 import { webSearchPlugin } from "@elizaos/plugin-web-search";
-<<<<<<< HEAD
 import { echoChamberPlugin } from "@elizaos/plugin-echochambers";
 import { stargazePlugin } from "@elizaos/plugin-stargaze";
-=======
 import { zksyncEraPlugin } from "@elizaos/plugin-zksync-era";
->>>>>>> 34d64adc
+
 import Database from "better-sqlite3";
 import fs from "fs";
 import net from "net";
@@ -614,13 +612,10 @@
             getSecret(character, "ECHOCHAMBERS_API_KEY")
                 ? echoChamberPlugin
                 : null,
-<<<<<<< HEAD
             getSecret(character, "STARGAZE_ENDPOINT") ? stargazePlugin : null,
-=======
             getSecret(character, "GENLAYER_PRIVATE_KEY")
                 ? genLayerPlugin
                 : null,
->>>>>>> 34d64adc
         ].filter(Boolean),
         providers: [],
         actions: [],
