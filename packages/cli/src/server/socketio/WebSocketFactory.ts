<<<<<<< HEAD
import { logger, type IAgentRuntime, type UUID } from '@elizaos/core';
import { WebSocketService } from './WebSocketService';
=======
import { logger, type IAgentRuntime, type UUID } from "@elizaos/core";
import { WebSocketService } from "./WebSocketService";
import type { SocketIORouter } from ".";
>>>>>>> ec31ef0a

/**
 * Factory class for creating WebSocket service instances
 */
export class WebSocketFactory {
  private static instances: Map<string, WebSocketFactory> = new Map();
  private services: Map<string, WebSocketService> = new Map();
  private serverUrl: string;
<<<<<<< HEAD
  private services = new Map<string, WebSocketService>();

=======
  private socketIORouter?: SocketIORouter;
  
  private constructor(serverUrl: string, router?: SocketIORouter) {
    this.serverUrl = serverUrl;
    this.socketIORouter = router;
    logger.info(`[WebSocketFactory] Initialized with serverUrl: ${serverUrl}`);
  }
  
>>>>>>> ec31ef0a
  /**
   * Get a WebSocketFactory instance for the specified server URL
   */
<<<<<<< HEAD
  public static getInstance(serverUrl?: string): WebSocketFactory {
    if (!WebSocketFactory.instance) {
      if (!serverUrl) {
        throw new Error('Server URL must be provided when creating WebSocketFactory');
      }
      WebSocketFactory.instance = new WebSocketFactory(serverUrl);
=======
  public static getInstance(serverUrl: string, router?: SocketIORouter): WebSocketFactory {
    if (!WebSocketFactory.instances.has(serverUrl)) {
      WebSocketFactory.instances.set(
        serverUrl, 
        new WebSocketFactory(serverUrl, router)
      );
>>>>>>> ec31ef0a
    }
    return WebSocketFactory.instances.get(serverUrl)!;
  }
<<<<<<< HEAD

  private constructor(serverUrl: string) {
    this.serverUrl = serverUrl;
    logger.info(`[WebSocketFactory] Initialized with server URL: ${serverUrl}`);
=======
  
  /**
   * Get a service key for the given entity and room
   */
  private getServiceKey(entityId: string, roomId: string): string {
    return `agent:${entityId}:${roomId}`;
>>>>>>> ec31ef0a
  }

  /**
   * Create a new WebSocketService for a client
   */
  public createClientService(entityId: string, roomId: string): WebSocketService {
<<<<<<< HEAD
    const serviceKey = `client:${entityId}:${roomId}`;

=======
    // Use the provided entityId - should already be the fixed zero ID
    const clientId = entityId;
    const serviceKey = `client:${clientId}:${roomId}`;
    
>>>>>>> ec31ef0a
    if (this.services.has(serviceKey)) {
      logger.info(`[WebSocketFactory] Returning existing service for client ${clientId} in room ${roomId}`);
      return this.services.get(serviceKey)!;
    }
<<<<<<< HEAD

    const service = new WebSocketService(this.serverUrl, entityId, roomId);
=======
    
    logger.info(`[WebSocketFactory] Creating new WebSocketService for client ${clientId} in room ${roomId}`);
    const service = new WebSocketService(this.serverUrl, clientId, roomId);
>>>>>>> ec31ef0a
    this.services.set(serviceKey, service);

    return service;
  }

  /**
   * Create a WebSocketService instance for an agent
   */
  public createAgentService(
<<<<<<< HEAD
    agentId: UUID,
    roomId: string,
    runtime: IAgentRuntime
  ): WebSocketService {
    const serviceKey = `agent:${agentId}:${roomId}`;

=======
    agentId: string, 
    roomId: string,
    runtime: IAgentRuntime,
  ): WebSocketService {
    const serviceKey = this.getServiceKey(agentId, roomId);
    
    // Use existing service if available
>>>>>>> ec31ef0a
    if (this.services.has(serviceKey)) {
      logger.info(`[WebSocketFactory] Returning existing service for agent ${agentId} in room ${roomId}`);
      return this.services.get(serviceKey) as WebSocketService;
    }
<<<<<<< HEAD

    const service = new WebSocketService(this.serverUrl, agentId, roomId, runtime);
    this.services.set(serviceKey, service);

=======
    
    // Get the router instance
    const router = this.socketIORouter;
    if (!router) {
      logger.warn(`[WebSocketFactory] No SocketIORouter available, agent ${agentId} won't be registered`);
    } else {
      logger.info(`[WebSocketFactory] SocketIORouter is available for agent ${agentId}`);
    }
    
    // Create new WebSocketService
    logger.info(`[WebSocketFactory] Creating new WebSocketService for agent ${agentId} in room ${roomId}`);
    const service = new WebSocketService(
      this.serverUrl,
      agentId,
      roomId,
      runtime,
      router
    );
    
    // Store service reference
    this.services.set(serviceKey, service);
    
    logger.info(`[WebSocketFactory] Created WebSocketService for agent ${agentId} in room ${roomId}`);
>>>>>>> ec31ef0a
    return service;
  }

  /**
   * Get a WebSocketService by entity ID and room ID
   */
  public getService(entityId: string, roomId: string): WebSocketService | undefined {
    // Try with client prefix first
    const clientKey = `client:${entityId}:${roomId}`;
    if (this.services.has(clientKey)) {
      return this.services.get(clientKey);
    }

    // Then try with agent prefix
    const agentKey = `agent:${entityId}:${roomId}`;
    return this.services.get(agentKey);
  }

  /**
   * Close and remove a WebSocketService
   */
  public removeService(entityId: string, roomId: string): boolean {
    const clientKey = `client:${entityId}:${roomId}`;
    const agentKey = `agent:${entityId}:${roomId}`;

    // Try to find the service with either key
    let service: WebSocketService | undefined;
    let serviceKey: string | undefined;

    if (this.services.has(clientKey)) {
      service = this.services.get(clientKey);
      serviceKey = clientKey;
    } else if (this.services.has(agentKey)) {
      service = this.services.get(agentKey);
      serviceKey = agentKey;
    }

    if (service && serviceKey) {
      service.disconnect();
      this.services.delete(serviceKey);
      return true;
    }

    return false;
  }

  /**
   * Close all WebSocketService instances
   */
  public closeAll(): void {
    for (const service of this.services.values()) {
      service.disconnect();
    }
    this.services.clear();
    logger.info('[WebSocketFactory] Closed all WebSocket connections');
  }
}<|MERGE_RESOLUTION|>--- conflicted
+++ resolved
@@ -1,11 +1,6 @@
-<<<<<<< HEAD
 import { logger, type IAgentRuntime, type UUID } from '@elizaos/core';
 import { WebSocketService } from './WebSocketService';
-=======
-import { logger, type IAgentRuntime, type UUID } from "@elizaos/core";
-import { WebSocketService } from "./WebSocketService";
-import type { SocketIORouter } from ".";
->>>>>>> ec31ef0a
+import type { SocketIORouter } from '.';
 
 /**
  * Factory class for creating WebSocket service instances
@@ -14,80 +9,50 @@
   private static instances: Map<string, WebSocketFactory> = new Map();
   private services: Map<string, WebSocketService> = new Map();
   private serverUrl: string;
-<<<<<<< HEAD
-  private services = new Map<string, WebSocketService>();
+  private socketIORouter?: SocketIORouter;
 
-=======
-  private socketIORouter?: SocketIORouter;
-  
   private constructor(serverUrl: string, router?: SocketIORouter) {
     this.serverUrl = serverUrl;
     this.socketIORouter = router;
     logger.info(`[WebSocketFactory] Initialized with serverUrl: ${serverUrl}`);
   }
-  
->>>>>>> ec31ef0a
+
   /**
    * Get a WebSocketFactory instance for the specified server URL
    */
-<<<<<<< HEAD
-  public static getInstance(serverUrl?: string): WebSocketFactory {
-    if (!WebSocketFactory.instance) {
-      if (!serverUrl) {
-        throw new Error('Server URL must be provided when creating WebSocketFactory');
-      }
-      WebSocketFactory.instance = new WebSocketFactory(serverUrl);
-=======
   public static getInstance(serverUrl: string, router?: SocketIORouter): WebSocketFactory {
     if (!WebSocketFactory.instances.has(serverUrl)) {
-      WebSocketFactory.instances.set(
-        serverUrl, 
-        new WebSocketFactory(serverUrl, router)
-      );
->>>>>>> ec31ef0a
+      WebSocketFactory.instances.set(serverUrl, new WebSocketFactory(serverUrl, router));
     }
     return WebSocketFactory.instances.get(serverUrl)!;
   }
-<<<<<<< HEAD
 
-  private constructor(serverUrl: string) {
-    this.serverUrl = serverUrl;
-    logger.info(`[WebSocketFactory] Initialized with server URL: ${serverUrl}`);
-=======
-  
   /**
    * Get a service key for the given entity and room
    */
   private getServiceKey(entityId: string, roomId: string): string {
     return `agent:${entityId}:${roomId}`;
->>>>>>> ec31ef0a
   }
 
   /**
    * Create a new WebSocketService for a client
    */
   public createClientService(entityId: string, roomId: string): WebSocketService {
-<<<<<<< HEAD
-    const serviceKey = `client:${entityId}:${roomId}`;
-
-=======
     // Use the provided entityId - should already be the fixed zero ID
     const clientId = entityId;
     const serviceKey = `client:${clientId}:${roomId}`;
-    
->>>>>>> ec31ef0a
+
     if (this.services.has(serviceKey)) {
-      logger.info(`[WebSocketFactory] Returning existing service for client ${clientId} in room ${roomId}`);
+      logger.info(
+        `[WebSocketFactory] Returning existing service for client ${clientId} in room ${roomId}`
+      );
       return this.services.get(serviceKey)!;
     }
-<<<<<<< HEAD
 
-    const service = new WebSocketService(this.serverUrl, entityId, roomId);
-=======
-    
-    logger.info(`[WebSocketFactory] Creating new WebSocketService for client ${clientId} in room ${roomId}`);
+    logger.info(
+      `[WebSocketFactory] Creating new WebSocketService for client ${clientId} in room ${roomId}`
+    );
     const service = new WebSocketService(this.serverUrl, clientId, roomId);
->>>>>>> ec31ef0a
     this.services.set(serviceKey, service);
 
     return service;
@@ -97,56 +62,42 @@
    * Create a WebSocketService instance for an agent
    */
   public createAgentService(
-<<<<<<< HEAD
-    agentId: UUID,
+    agentId: string,
     roomId: string,
     runtime: IAgentRuntime
   ): WebSocketService {
-    const serviceKey = `agent:${agentId}:${roomId}`;
+    const serviceKey = this.getServiceKey(agentId, roomId);
 
-=======
-    agentId: string, 
-    roomId: string,
-    runtime: IAgentRuntime,
-  ): WebSocketService {
-    const serviceKey = this.getServiceKey(agentId, roomId);
-    
     // Use existing service if available
->>>>>>> ec31ef0a
     if (this.services.has(serviceKey)) {
-      logger.info(`[WebSocketFactory] Returning existing service for agent ${agentId} in room ${roomId}`);
+      logger.info(
+        `[WebSocketFactory] Returning existing service for agent ${agentId} in room ${roomId}`
+      );
       return this.services.get(serviceKey) as WebSocketService;
     }
-<<<<<<< HEAD
 
-    const service = new WebSocketService(this.serverUrl, agentId, roomId, runtime);
-    this.services.set(serviceKey, service);
-
-=======
-    
     // Get the router instance
     const router = this.socketIORouter;
     if (!router) {
-      logger.warn(`[WebSocketFactory] No SocketIORouter available, agent ${agentId} won't be registered`);
+      logger.warn(
+        `[WebSocketFactory] No SocketIORouter available, agent ${agentId} won't be registered`
+      );
     } else {
       logger.info(`[WebSocketFactory] SocketIORouter is available for agent ${agentId}`);
     }
-    
+
     // Create new WebSocketService
-    logger.info(`[WebSocketFactory] Creating new WebSocketService for agent ${agentId} in room ${roomId}`);
-    const service = new WebSocketService(
-      this.serverUrl,
-      agentId,
-      roomId,
-      runtime,
-      router
+    logger.info(
+      `[WebSocketFactory] Creating new WebSocketService for agent ${agentId} in room ${roomId}`
     );
-    
+    const service = new WebSocketService(this.serverUrl, agentId, roomId, runtime, router);
+
     // Store service reference
     this.services.set(serviceKey, service);
-    
-    logger.info(`[WebSocketFactory] Created WebSocketService for agent ${agentId} in room ${roomId}`);
->>>>>>> ec31ef0a
+
+    logger.info(
+      `[WebSocketFactory] Created WebSocketService for agent ${agentId} in room ${roomId}`
+    );
     return service;
   }
 
