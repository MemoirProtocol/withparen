<<<<<<< HEAD
import { 
  ChannelType, 
  type Content, 
  EventTypes,
  type IAgentRuntime, 
  type Memory, 
  ModelType, 
  SOCKET_MESSAGE_TYPE, 
  type UUID, 
  createUniqueUuid, 
  logger, 
  messageHandlerTemplate
} from "@elizaos/core";
import type { IWebSocketService, WebSocketMessage, WebSocketMessageOptions } from "@elizaos/core/src/services/websocket";
import { EventEmitter } from "node:events";
import { io, type Socket } from "socket.io-client";
import type { SocketIORouter } from ".";
=======
import {
  ChannelType,
  type Content,
  type IAgentRuntime,
  type Memory,
  ModelType,
  SOCKET_MESSAGE_TYPE,
  type UUID,
  createUniqueUuid,
  logger,
  messageHandlerTemplate,
} from '@elizaos/core';
import type {
  IWebSocketService,
  WebSocketMessage,
  WebSocketMessageOptions,
} from '@elizaos/core/src/services/websocket';
import { EventEmitter } from 'node:events';
import { io, type Socket } from 'socket.io-client';
import type { SocketIORouter } from '.';
>>>>>>> 0efb57dc

// Define a standard payload type for text messages
export interface TextMessagePayload {
  entityId: string;
  userName?: string;
  text: string;
  roomId: string;
  source?: string;
  worldId?: string;
}

export class WebSocketService extends EventEmitter implements IWebSocketService {
  private socket: Socket | null = null;
  private runtime?: IAgentRuntime;
  private connected = false;
  private serverUrl: string;
  private entityId: string;
  private roomId: string;
  private readyPromise: Promise<void> | null = null;
  private readyResolve: (() => void) | null = null;
  private router: SocketIORouter;

  readonly name = 'websocket';

  constructor(
    serverUrl: string,
    entityId: string,
    roomId: string,
    runtime?: IAgentRuntime,
    router?: SocketIORouter
  ) {
    super();
    this.serverUrl = serverUrl;
    this.entityId = entityId;
    this.roomId = roomId;
    this.runtime = runtime;
    this.router = router;
  }

  /**
   * Connect to the WebSocket server
   */
  public connect(): Promise<void> {
    if (this.socket) {
      logger.warn(`[WebSocketService] Socket for entity ${this.entityId} already exists.`);
      return this.readyPromise || Promise.resolve();
    }

    logger.info(
      `[WebSocketService] Connecting entity ${this.entityId} to server ${this.serverUrl} in room ${this.roomId}`
    );

    if (!this.entityId || !this.roomId) {
      logger.error(
        `[WebSocketService] Cannot connect: entityId=${this.entityId}, roomId=${this.roomId} - both required`
      );
      return Promise.reject(new Error('entityId and roomId are required for connection'));
    }

    // Register with router if available
    if (this.runtime && this.router) {
      try {
        this.router.registerAgentService(this.runtime.agentId, {
          emit: (event: string, data: any) => {
            if (event === 'processMessage' && data) {
              logger.info(
                `[WebSocketService] Received direct processMessage event for agent ${this.runtime?.agentId}`
              );
              this.processAgentMessage(data);
            }
          },
        });
        logger.info(`[WebSocketService] Registered agent ${this.runtime.agentId} with router`);
      } catch (error) {
        logger.error(`[WebSocketService] Error registering with router: ${error.message}`);
      }
    }

    this.readyPromise = new Promise<void>((resolve) => {
      this.readyResolve = resolve;
    });

    // Double check that both entityId and roomId are set before connecting
    logger.info(
      `[WebSocketService] Creating socket with query params: entityId=${this.entityId}, roomId=${this.roomId}`
    );

    this.socket = io(this.serverUrl, {
      query: {
        entityId: this.entityId,
        roomId: this.roomId,
      },
      autoConnect: true,
      reconnection: true,
    });

    logger.info(
      `[WebSocketService] Socket created with query params: entityId=${this.entityId}, roomId=${this.roomId}`
    );

    this.setupEventHandlers();

    return this.readyPromise;
  }

  /**
   * Set up handlers for socket events
   */
  private setupEventHandlers(): void {
    if (!this.socket) return;

    this.socket.on('connect', () => {
      logger.info(`[WebSocketService] Connected for entity ${this.entityId}`);
      this.connected = true;
      this.joinRoom(this.roomId);
      if (this.readyResolve) {
        this.readyResolve();
      }
    });

    this.socket.on('message', async (messageData: WebSocketMessage) => {
      logger.info(`[WebSocketService] Message received:`, messageData);
      await this.handleIncomingMessage(messageData);
    });

    this.socket.on('room_joined', (data) => {
      logger.info(`[WebSocketService] Successfully joined room: ${JSON.stringify(data)}`);
    });

    this.socket.on('error', (error) => {
      logger.error(`[WebSocketService] Socket error:`, error);
      this.emit('error', error);
    });

    this.socket.on('connect_error', (error) => {
      logger.error(`[WebSocketService] Connection error for entity ${this.entityId}:`, error);
      this.emit('error', error);
    });

    this.socket.on('disconnect', (reason) => {
      logger.info(`[WebSocketService] Disconnected for entity ${this.entityId}. Reason:`, reason);
      this.connected = false;
      this.emit('disconnect', reason);

      if (reason === 'io server disconnect') {
        this.socket?.connect();
      }
    });
  }

  /**
   * Join a room on the WebSocket server
   */
  public joinRoom(roomId: string): void {
    if (!roomId) {
      logger.error(`[WebSocketService] Cannot join room: roomId is required`);
      return;
    }

    if (!this.entityId) {
      logger.error(`[WebSocketService] Cannot join room: entityId is not set`);
      return;
    }

    this.roomId = roomId;

    logger.info(`[WebSocketService] Entity ${this.entityId} joining room ${roomId}`);

    this.sendMessage({
      type: SOCKET_MESSAGE_TYPE.ROOM_JOINING,
      payload: {
        entityId: this.entityId,
        roomId: roomId,
      },
    });
  }

  /**
   * Handle incoming WebSocket messages
   */
  private async handleIncomingMessage(messageData: WebSocketMessage): Promise<void> {
    // Forward the raw message event to any listeners
    this.emit('message', messageData);

    // Log detailed message debugging info
    if (messageData.type === SOCKET_MESSAGE_TYPE.SEND_MESSAGE) {
      const payload = messageData.payload as TextMessagePayload;

      logger.info(`[WebSocketService][${this.entityId}] Received message - detailed debug:`);
      logger.info(`  - From: ${payload.entityId} (${payload.userName || 'unnamed'})`);
      logger.info(`  - To: WebSocket service for entity ${this.entityId}`);
      logger.info(`  - Room: ${payload.roomId}`);
      logger.info(
        `  - Text: "${payload.text?.substring(0, 50)}${payload.text?.length > 50 ? '...' : ''}"`
      );
      logger.info(`  - Runtime available: ${this.runtime ? 'YES' : 'NO'}`);
      logger.info(
        `  - Self-message check: Service ID ${this.entityId} vs Sender ID ${payload.entityId}`
      );

      if (this.runtime) {
        logger.info(
          `  - Agent ID check: Runtime ID ${this.runtime.agentId} vs Sender ID ${payload.entityId}`
        );
      }

      // Add safeguard: ensure payload has required fields
      if (!this.validateMessagePayload(payload)) {
        logger.warn(`[WebSocketService][${this.entityId}] Message failed validation, ignoring`);
        return;
      }

      // Skip our own messages
      if (this.isSelfMessage(payload.entityId)) {
        logger.warn(`[WebSocketService][${this.entityId}] Message IS from self, ignoring`);
        return;
      }

      logger.info(`[WebSocketService][${this.entityId}] Message is NOT from self, processing`);

      // Forward the message event to any listeners
      this.emit('textMessage', payload);

      // If this is an agent with a runtime, process the message
      if (this.runtime) {
        logger.info(
          `[WebSocketService][${this.entityId}] Has runtime, forwarding to processAgentMessage`
        );
        await this.processAgentMessage(payload);
      } else {
        logger.warn(
          `[WebSocketService][${this.entityId}] No runtime available, cannot process message`
        );
      }
    }
  }

  /**
   * Validate message payload has required fields
   */
  private validateMessagePayload(payload: TextMessagePayload): boolean {
    if (!payload || !payload.entityId || !payload.text || !payload.roomId) {
      logger.warn(
        `[WebSocketService] Received malformed message payload: ${JSON.stringify(payload)}`
      );
      return false;
    }
    return true;
  }

  /**
   * Check if message is from self
   */
  private isSelfMessage(entityId: string): boolean {
    // Check both the service's entity ID and, if available, the runtime's agent ID
    const isSelf =
      this.entityId === entityId || (this.runtime && this.runtime.agentId === entityId);

    if (isSelf) {
      logger.debug(
        `[WebSocketService] Ignoring message from self (service ID: ${this.entityId}, agent ID: ${this.runtime?.agentId}, message sender: ${entityId})`
      );
    } else {
      logger.debug(
        `[WebSocketService] Message is not from self (service ID: ${this.entityId}, agent ID: ${this.runtime?.agentId}, message sender: ${entityId})`
      );
    }

    return isSelf;
  }

  /**
   * Handle incoming text message and process it
   */
  private async processAgentMessage(payload: TextMessagePayload): Promise<void> {
    if (!this.runtime) {
      logger.warn(`[WebSocketService] Cannot process message: runtime not available`);
      return;
    }

    const runtime = this.runtime;
    
    try {
<<<<<<< HEAD
      logger.info(`[WebSocketService] Processing message from ${payload.entityId} to agent ${runtime.agentId}`);
      
      // Generate proper UUIDs for entity and room
      const typedEntityId = createUniqueUuid(runtime, payload.entityId);
      const typedRoomId = createUniqueUuid(runtime, payload.roomId);
      
      // 1. Ensure connection exists
      try {
        logger.info(`[WebSocketService] Ensuring connection for entity ${typedEntityId}`);
        await this.ensureConnection(
          typedEntityId.toString(), 
          typedRoomId,
          ChannelType.API
        );
      } catch (connectionError) {
        logger.error(`[WebSocketService] Error ensuring connection: ${connectionError.message}`, connectionError);
        // Continue despite error - might still work
      }
      
      // 2. Create memory for message
      const messageId = createUniqueUuid(runtime, `${Date.now()}-${Math.random()}`);
      const newMessage: Memory = {
=======
      const { entityId, text, roomId, source } = payload;

      // Log detailed information about the incoming message
      logger.info(`[WebSocketService][${this.entityId}] Processing message:`);
      logger.info(`  - From: ${entityId}`);
      logger.info(`  - Room: ${roomId}`);
      logger.info(`  - Text: "${text.substring(0, 50)}${text.length > 50 ? '...' : ''}"`);
      logger.info(`  - Source: ${source || 'websocket'}`);
      logger.info(`  - Agent ID: ${this.runtime.agentId}`);

      // Log runtime state
      logger.info(`[WebSocketService][${this.entityId}] Runtime state:`);
      logger.info(`  - Agent Name: ${this.runtime.character?.name || 'Unknown'}`);

      const typedRoomId = createUniqueUuid(this.runtime, roomId);
      const typedEntityId = createUniqueUuid(this.runtime, entityId);

      logger.info(`[WebSocketService][${this.entityId}] Typed IDs:`);
      logger.info(`  - Typed Entity ID: ${typedEntityId}`);
      logger.info(`  - Typed Room ID: ${typedRoomId}`);

      // Ensure connection
      logger.info(
        `[WebSocketService][${this.entityId}] Ensuring connection for entity ${entityId}`
      );
      await this.runtime.ensureConnection({
        entityId: typedEntityId,
        roomId: typedRoomId,
        userName: payload.userName,
        name: payload.userName,
        source: source || 'websocket',
        type: ChannelType.API,
        worldId: payload.worldId as UUID,
      });

      // Create message memory
      const messageId = createUniqueUuid(this.runtime, Date.now().toString());
      const content: Content = {
        text,
        attachments: [],
        source: source || 'websocket',
        inReplyTo: undefined,
        channelType: ChannelType.API,
      };

      const memory: Memory = {
>>>>>>> 0efb57dc
        id: messageId,
        entityId: typedEntityId,
        agentId: runtime.agentId,
        roomId: typedRoomId,
        content: {
          text: payload.text,
          attachments: [],
          source: payload.source || "websocket",
          channelType: ChannelType.API,
        },
        createdAt: Date.now(),
      };
<<<<<<< HEAD
      
      // Save the incoming message to memory
      logger.info(`[WebSocketService] Creating memory for message ${messageId}`);
      await runtime.createMemory(newMessage, "messages");
      
      // 3. Define callback for agent responses
      const callback = async (content: Content) => {
        try {
          logger.info(`[WebSocketService] Agent ${runtime.agentId} responding to message ${messageId}`);
          
          // Create memory object for response
          const responseId = createUniqueUuid(runtime, `response-${Date.now()}`);
          const responseMemory: Memory = {
            id: responseId,
            entityId: runtime.agentId,
            agentId: runtime.agentId,
            content: {
              ...content,
              inReplyTo: messageId,
              source: payload.source || "websocket",
              channelType: ChannelType.API,
            },
            roomId: typedRoomId,
            createdAt: Date.now(),
          };
          
          // Save response to memory
          await runtime.createMemory(responseMemory, "messages");
          
          // Send response back over WebSocket
          this.socket?.emit('message', {
            type: SOCKET_MESSAGE_TYPE.SEND_MESSAGE,
            payload: {
              entityId: runtime.agentId,
              userName: runtime.character?.name,
              text: content.text,
              roomId: payload.roomId,
              source: payload.source || "websocket",
            }
          });
          
          // Return memories (required by Bootstrap)
          return [responseMemory];
        } catch (error) {
          logger.error(`[WebSocketService] Error in response callback: ${error.message}`, error);
          return [];
        }
      };
      
      // 4. Emit event to trigger Bootstrap handler
      await runtime.emitEvent(EventTypes.MESSAGE_RECEIVED, {
        runtime,
        message: newMessage,
        callback,
      });
      
      logger.info(`[WebSocketService] Message event emitted to agent ${runtime.agentId}`);
    } catch (error) {
      logger.error(`[WebSocketService] Error processing message: ${error.message}`, error);
    }
  }

  /**
   * Ensure the agent and user are connected to the room
   */
  private async ensureConnection(entityId: string, roomId: UUID, channelType: ChannelType): Promise<void> {
    if (!this.runtime) {
      return;
    }

    try {
      // Ensure the entity exists
      const entityUuid = createUniqueUuid(this.runtime, entityId);
      let entity = null;
      
      try {
        entity = await this.runtime.getEntityById(entityUuid);
      } catch (error) {
        logger.info(`[WebSocketService] Entity ${entityUuid} not found, will create it`);
      }
      
      if (!entity) {
        // Create a complete entity object
        const userEntity = {
          id: entityUuid,
          name: "User",
          agentId: this.runtime.agentId,
          metadata: {
            websocket: {
              username: "user",
              name: "User"
            }
          }
        };

        // Log entity creation for debugging
        logger.info(`[WebSocketService] Creating entity: ${JSON.stringify(userEntity)}`);
        
        await this.runtime.createEntity(userEntity as any);
        logger.info(`[WebSocketService] Created entity for user ${entityUuid}`);
      }
      
      // Ensure the room exists
      const room = await this.runtime.getRoom(roomId);
      
      if (!room) {
        // Create the room if it doesn't exist
        await this.runtime.ensureRoomExists({
          id: roomId,
          name: `Chat ${new Date().toLocaleString()}`,
          source: "websocket",
          type: channelType,
        });
        
        logger.info(`[WebSocketService] Created room ${roomId} with type ${channelType}`);
      } else if (room.type === ChannelType.API) {
        // Update room type from legacy API to appropriate type
        await this.runtime.updateRoom({
          id: roomId,
          name: room.name,
          source: room.source,
          type: channelType,
          worldId: room.worldId,
          agentId: room.agentId,
          channelId: room.channelId,
          serverId: room.serverId,
          metadata: room.metadata
        });
        
        logger.info(`[WebSocketService] Updated room ${roomId} from API to ${channelType}`);
      }
      
      // Ensure user is in the room
      await this.runtime.ensureParticipantInRoom(entityUuid, roomId);
      
      // Ensure agent is in the room
      await this.runtime.ensureParticipantInRoom(this.runtime.agentId, roomId);
=======

      logger.info(`[WebSocketService][${this.entityId}] Created memory object:`);
      logger.info(`  - Memory ID: ${memory.id}`);
      logger.info(`  - Agent ID: ${memory.agentId}`);
      logger.info(`  - Entity ID: ${memory.entityId}`);
      logger.info(`  - Room ID: ${memory.roomId}`);

      logger.info(`[WebSocketService][${this.entityId}] Saving message memory ${messageId}`);

      // Save incoming message to memory
      await this.runtime.createMemory(memory, 'messages');

      // Compose state for message processing
      logger.info(`[WebSocketService][${this.entityId}] Composing state for message processing`);
      const state = await this.runtime.composeState(memory);
      logger.info(`[WebSocketService][${this.entityId}] State composed successfully`);

      // Use the agent's LLM to generate a response
      logger.info(`[WebSocketService][${this.entityId}] Generating response with LLM`);
      const response = await this.useModelWithErrorHandling(state);
      if (!response) {
        logger.error(`[WebSocketService][${this.entityId}] Failed to get response from LLM`);
        return;
      }

      logger.info(
        `[WebSocketService][${this.entityId}] Got response: "${response.substring(0, 50)}${response.length > 50 ? '...' : ''}"`
      );

      // Create a memory for the agent's response
      const responseMemory: Memory = {
        id: createUniqueUuid(this.runtime, Date.now().toString()),
        agentId: this.runtime.agentId,
        entityId: this.runtime.agentId,
        roomId: typedRoomId,
        content: {
          ...content,
          text: response,
        },
        createdAt: Date.now(),
      };

      // Save response to memory
      logger.info(
        `[WebSocketService][${this.entityId}] Saving response memory ${responseMemory.id}`
      );
      await this.runtime.createMemory(responseMemory, 'messages');

      // Send the agent's response back to the room
      logger.info(`[WebSocketService][${this.entityId}] Sending response to room ${roomId}`);
      this.sendTextMessage({
        entityId: this.runtime.agentId,
        userName: this.runtime.character.name,
        text: response,
        roomId,
        source: source || 'websocket',
        worldId: payload.worldId,
      });

      // Evaluate the interaction
      logger.info(`[WebSocketService][${this.entityId}] Evaluating interaction`);
      await this.runtime.evaluate(memory, state);

      logger.info(`[WebSocketService][${this.entityId}] Message processing complete`);
>>>>>>> 0efb57dc
    } catch (error) {
      logger.error(`[WebSocketService] Error ensuring connection: ${error.message}`);
      throw error;
    }
  }

  /**
   * Call the model with error handling
   */
  private async useModelWithErrorHandling(state: unknown): Promise<string | undefined> {
    if (!this.runtime) return undefined;

    try {
      const response = await this.runtime.useModel(ModelType.TEXT_LARGE, {
        messages: [
          {
            role: 'system',
            content: messageHandlerTemplate,
          },
          {
            role: 'user',
            content: typeof state === 'string' ? state : JSON.stringify(state),
          },
        ],
      });

      if (!response) {
        logger.error('[WebSocketService] No response from model');
        return undefined;
      }

      return response;
    } catch (error) {
      logger.error('[WebSocketService] Error getting response from model:', error);
      return undefined;
    }
  }

  /**
   * Send a message to the WebSocket server
   */
  public async sendMessage(message: WebSocketMessage): Promise<void> {
    if (!this.socket || !this.connected) {
      logger.warn(
        `[WebSocketService] Cannot send message, socket for entity ${this.entityId} is not connected.`
      );
      return;
    }

    logger.debug(
      `[WebSocketService] Sending message type ${message.type}: ${JSON.stringify(message.payload)}`
    );
    this.socket.emit('message', message);
  }

  /**
   * Send a text message to a room
   */
  public sendTextMessage(options: WebSocketMessageOptions): void {
    const { entityId, userName, text, roomId, source, worldId } = options;

    this.sendMessage({
      type: SOCKET_MESSAGE_TYPE.SEND_MESSAGE,
      payload: {
        entityId,
        userName,
        text,
        roomId,
        source: source || 'websocket',
        worldId,
      },
    });
  }

  /**
   * Disconnect from the WebSocket server
   */
  public disconnect(): void {
    // Unregister from router if available
    if (this.runtime && this.router) {
      try {
        this.router.unregisterAgentService(this.runtime.agentId);
        logger.info(`[WebSocketService] Unregistered agent ${this.runtime.agentId} from router`);
      } catch (error) {
        logger.error(`[WebSocketService] Error unregistering from router: ${error.message}`);
      }
    }

    if (this.socket) {
      this.socket.disconnect();
      this.socket = null;
      this.connected = false;
      logger.info(`[WebSocketService] Socket for entity ${this.entityId} disconnected.`);
    }
  }

  /**
   * Check if connected to the WebSocket server
   */
  public isConnected(): boolean {
    return this.connected;
  }

  /**
   * Register a message handler
   */
  public onMessage(handler: (message: WebSocketMessage) => void): void {
    this.on('message', handler);
  }

  /**
   * Register a text message handler
   */
  public onTextMessage(handler: (payload: TextMessagePayload) => void): void {
    this.on('textMessage', handler);
  }

  /**
   * Start monitoring memory for new messages
   */
  private async startMemoryMonitoring() {
    if (!this.runtime) return;

    logger.info(`[WebSocketService] Starting memory monitoring for agent ${this.runtime.agentId}`);
    // Implementation would depend on your memory architecture
    // For example, you might poll the database or set up a subscription
  }
}<|MERGE_RESOLUTION|>--- conflicted
+++ resolved
@@ -1,4 +1,3 @@
-<<<<<<< HEAD
 import { 
   ChannelType, 
   type Content, 
@@ -16,28 +15,6 @@
 import { EventEmitter } from "node:events";
 import { io, type Socket } from "socket.io-client";
 import type { SocketIORouter } from ".";
-=======
-import {
-  ChannelType,
-  type Content,
-  type IAgentRuntime,
-  type Memory,
-  ModelType,
-  SOCKET_MESSAGE_TYPE,
-  type UUID,
-  createUniqueUuid,
-  logger,
-  messageHandlerTemplate,
-} from '@elizaos/core';
-import type {
-  IWebSocketService,
-  WebSocketMessage,
-  WebSocketMessageOptions,
-} from '@elizaos/core/src/services/websocket';
-import { EventEmitter } from 'node:events';
-import { io, type Socket } from 'socket.io-client';
-import type { SocketIORouter } from '.';
->>>>>>> 0efb57dc
 
 // Define a standard payload type for text messages
 export interface TextMessagePayload {
@@ -321,7 +298,6 @@
     const runtime = this.runtime;
     
     try {
-<<<<<<< HEAD
       logger.info(`[WebSocketService] Processing message from ${payload.entityId} to agent ${runtime.agentId}`);
       
       // Generate proper UUIDs for entity and room
@@ -344,54 +320,6 @@
       // 2. Create memory for message
       const messageId = createUniqueUuid(runtime, `${Date.now()}-${Math.random()}`);
       const newMessage: Memory = {
-=======
-      const { entityId, text, roomId, source } = payload;
-
-      // Log detailed information about the incoming message
-      logger.info(`[WebSocketService][${this.entityId}] Processing message:`);
-      logger.info(`  - From: ${entityId}`);
-      logger.info(`  - Room: ${roomId}`);
-      logger.info(`  - Text: "${text.substring(0, 50)}${text.length > 50 ? '...' : ''}"`);
-      logger.info(`  - Source: ${source || 'websocket'}`);
-      logger.info(`  - Agent ID: ${this.runtime.agentId}`);
-
-      // Log runtime state
-      logger.info(`[WebSocketService][${this.entityId}] Runtime state:`);
-      logger.info(`  - Agent Name: ${this.runtime.character?.name || 'Unknown'}`);
-
-      const typedRoomId = createUniqueUuid(this.runtime, roomId);
-      const typedEntityId = createUniqueUuid(this.runtime, entityId);
-
-      logger.info(`[WebSocketService][${this.entityId}] Typed IDs:`);
-      logger.info(`  - Typed Entity ID: ${typedEntityId}`);
-      logger.info(`  - Typed Room ID: ${typedRoomId}`);
-
-      // Ensure connection
-      logger.info(
-        `[WebSocketService][${this.entityId}] Ensuring connection for entity ${entityId}`
-      );
-      await this.runtime.ensureConnection({
-        entityId: typedEntityId,
-        roomId: typedRoomId,
-        userName: payload.userName,
-        name: payload.userName,
-        source: source || 'websocket',
-        type: ChannelType.API,
-        worldId: payload.worldId as UUID,
-      });
-
-      // Create message memory
-      const messageId = createUniqueUuid(this.runtime, Date.now().toString());
-      const content: Content = {
-        text,
-        attachments: [],
-        source: source || 'websocket',
-        inReplyTo: undefined,
-        channelType: ChannelType.API,
-      };
-
-      const memory: Memory = {
->>>>>>> 0efb57dc
         id: messageId,
         entityId: typedEntityId,
         agentId: runtime.agentId,
@@ -404,7 +332,6 @@
         },
         createdAt: Date.now(),
       };
-<<<<<<< HEAD
       
       // Save the incoming message to memory
       logger.info(`[WebSocketService] Creating memory for message ${messageId}`);
@@ -542,72 +469,6 @@
       
       // Ensure agent is in the room
       await this.runtime.ensureParticipantInRoom(this.runtime.agentId, roomId);
-=======
-
-      logger.info(`[WebSocketService][${this.entityId}] Created memory object:`);
-      logger.info(`  - Memory ID: ${memory.id}`);
-      logger.info(`  - Agent ID: ${memory.agentId}`);
-      logger.info(`  - Entity ID: ${memory.entityId}`);
-      logger.info(`  - Room ID: ${memory.roomId}`);
-
-      logger.info(`[WebSocketService][${this.entityId}] Saving message memory ${messageId}`);
-
-      // Save incoming message to memory
-      await this.runtime.createMemory(memory, 'messages');
-
-      // Compose state for message processing
-      logger.info(`[WebSocketService][${this.entityId}] Composing state for message processing`);
-      const state = await this.runtime.composeState(memory);
-      logger.info(`[WebSocketService][${this.entityId}] State composed successfully`);
-
-      // Use the agent's LLM to generate a response
-      logger.info(`[WebSocketService][${this.entityId}] Generating response with LLM`);
-      const response = await this.useModelWithErrorHandling(state);
-      if (!response) {
-        logger.error(`[WebSocketService][${this.entityId}] Failed to get response from LLM`);
-        return;
-      }
-
-      logger.info(
-        `[WebSocketService][${this.entityId}] Got response: "${response.substring(0, 50)}${response.length > 50 ? '...' : ''}"`
-      );
-
-      // Create a memory for the agent's response
-      const responseMemory: Memory = {
-        id: createUniqueUuid(this.runtime, Date.now().toString()),
-        agentId: this.runtime.agentId,
-        entityId: this.runtime.agentId,
-        roomId: typedRoomId,
-        content: {
-          ...content,
-          text: response,
-        },
-        createdAt: Date.now(),
-      };
-
-      // Save response to memory
-      logger.info(
-        `[WebSocketService][${this.entityId}] Saving response memory ${responseMemory.id}`
-      );
-      await this.runtime.createMemory(responseMemory, 'messages');
-
-      // Send the agent's response back to the room
-      logger.info(`[WebSocketService][${this.entityId}] Sending response to room ${roomId}`);
-      this.sendTextMessage({
-        entityId: this.runtime.agentId,
-        userName: this.runtime.character.name,
-        text: response,
-        roomId,
-        source: source || 'websocket',
-        worldId: payload.worldId,
-      });
-
-      // Evaluate the interaction
-      logger.info(`[WebSocketService][${this.entityId}] Evaluating interaction`);
-      await this.runtime.evaluate(memory, state);
-
-      logger.info(`[WebSocketService][${this.entityId}] Message processing complete`);
->>>>>>> 0efb57dc
     } catch (error) {
       logger.error(`[WebSocketService] Error ensuring connection: ${error.message}`);
       throw error;
