--- conflicted
+++ resolved
@@ -1,9 +1,5 @@
 {
-<<<<<<< HEAD
     "name": "@elizaos-plugins/client-discord",
-=======
-    "name": "@elizaos/client-discord",
->>>>>>> 2dbf2cc0
     "version": "0.25.6-alpha.1",
     "type": "module",
     "main": "dist/index.js",
@@ -27,17 +23,10 @@
         "@discordjs/rest": "2.4.0",
         "@discordjs/voice": "0.17.0",
         "@elizaos/core": "workspace:*",
-<<<<<<< HEAD
         "discord.js": "14.16.3",
         "libsodium-wrappers": "0.7.15",
         "prism-media": "1.3.5",
         "zod": "3.23.8"
-=======
-        "@elizaos/plugin-node": "workspace:*",
-        "discord.js": "14.16.3",
-        "libsodium-wrappers": "0.7.15",
-        "prism-media": "1.3.5"
->>>>>>> 2dbf2cc0
     },
     "devDependencies": {
         "tsup": "8.3.5",
@@ -54,11 +43,8 @@
     },
     "peerDependencies": {
         "whatwg-url": "7.1.0"
-<<<<<<< HEAD
-=======
     },
     "publishConfig": {
         "access": "public"
->>>>>>> 2dbf2cc0
     }
 }