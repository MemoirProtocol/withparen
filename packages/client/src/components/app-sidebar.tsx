--- conflicted
+++ resolved
@@ -14,16 +14,6 @@
 import { useAgents } from '@/hooks/use-query-hooks';
 import info from '@/lib/info.json';
 import { formatAgentName } from '@/lib/utils';
-<<<<<<< HEAD
-import { type Agent, AgentStatus } from '@elizaos/core';
-import { Book, Cog, TerminalIcon } from 'lucide-react';
-import { NavLink, useLocation } from 'react-router';
-import ConnectionStatus from './connection-status';
-
-export function AppSidebar() {
-  const location = useLocation();
-  const { data: { data: agentsData } = {}, isPending: isAgentsPending } = useAgents();
-=======
 import { type Agent, AgentStatus, ChannelType, type UUID } from '@elizaos/core';
 import { Book, Cog, TerminalIcon } from 'lucide-react';
 import { NavLink, useLocation, useNavigate } from 'react-router';
@@ -35,8 +25,8 @@
   const location = useLocation();
   const navigate = useNavigate();
   const { data: { data: agentsData } = {}, isPending: isAgentsPending } = useAgents();
-  
-  const [newRoomName, setNewRoomName] = useState("");
+
+  const [newRoomName, setNewRoomName] = useState('');
   const [selectedAgentId, setSelectedAgentId] = useState<string | null>(null);
   const [isCreateDialogOpen, setIsCreateDialogOpen] = useState(false);
   const [selectedRoomId, setSelectedRoomId] = useState<UUID | undefined>(undefined);
@@ -50,7 +40,7 @@
 
     // Extract room ID from URL if present
     const searchParams = new URLSearchParams(location.search);
-    const roomId = searchParams.get("roomId");
+    const roomId = searchParams.get('roomId');
     if (roomId) {
       setSelectedRoomId(roomId as UUID);
     }
@@ -59,7 +49,7 @@
   // Function to fetch rooms - this needs to be implemented based on your app structure
   const fetchRooms = async () => {
     // Implementation would go here
-    console.log("Fetching rooms...");
+    console.log('Fetching rooms...');
   };
 
   const handleCreateRoom = async () => {
@@ -70,21 +60,19 @@
 
       // Use relative path instead of hardcoded localhost URL
       const response = await fetch(`/agents/${selectedAgentId}/rooms`, {
-        method: "POST",
+        method: 'POST',
         headers: {
-          "Content-Type": "application/json",
+          'Content-Type': 'application/json',
         },
         body: JSON.stringify({
           name: newRoomName,
           type: ChannelType.GROUP,
-          entityId: "10000000-0000-0000-0000-000000000000", // Fixed user ID
+          entityId: '10000000-0000-0000-0000-000000000000', // Fixed user ID
         }),
       });
 
       if (!response.ok) {
-        console.error(
-          `Error creating room: ${response.status} ${response.statusText}`
-        );
+        console.error(`Error creating room: ${response.status} ${response.statusText}`);
         const text = await response.text();
         console.error(`Response body: ${text}`);
         return;
@@ -94,7 +82,7 @@
 
       if (data.success) {
         setIsCreateDialogOpen(false);
-        setNewRoomName("");
+        setNewRoomName('');
 
         // Navigate to the new room
         const newRoomId = data.data.id;
@@ -104,17 +92,16 @@
         navigate(`/chat/${selectedAgentId}?roomId=${newRoomId}`);
       }
     } catch (error) {
-      console.error("Error creating room:", error);
+      console.error('Error creating room:', error);
     }
   };
 
   const handleSelectRoom = (roomId: UUID) => {
     if (!selectedAgentId) return;
-    
+
     setSelectedRoomId(roomId);
     navigate(`/chat/${selectedAgentId}?roomId=${roomId}`);
   };
->>>>>>> 1e0f0116
 
   return (
     <Sidebar className="bg-background">
@@ -269,14 +256,14 @@
             </SidebarMenu>
           </SidebarGroupContent>
         </SidebarGroup>
-        
+
         {/* Room List section - display only when an agent is selected */}
         {selectedAgentId && (
           <SidebarGroup>
             <SidebarGroupLabel>Rooms</SidebarGroupLabel>
             <SidebarGroupContent className="px-2">
-              <RoomList 
-                agentId={selectedAgentId as UUID} 
+              <RoomList
+                agentId={selectedAgentId as UUID}
                 selectedRoomId={selectedRoomId}
                 onSelectRoom={handleSelectRoom}
               />
