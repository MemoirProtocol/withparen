--- conflicted
+++ resolved
@@ -12,11 +12,11 @@
 export * from './settings';
 export * from './uuid';
 export * from './audioUtils';
+export * from './utils';
 
-<<<<<<< HEAD
+
 // Export instrumentation types and service
 export * from './instrumentation/types';
 export * from './instrumentation/service';
-=======
-export * from './utils';
->>>>>>> 67bd594d
+
+
