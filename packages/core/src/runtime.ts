--- conflicted
+++ resolved
@@ -123,13 +123,8 @@
   private servicesInitQueue = new Set<typeof Service>();
   private servicePromiseHandles = new Map<string, ServiceResolver>(); // write
   private servicePromises = new Map<string, Promise<Service>>(); // read
-<<<<<<< HEAD
   public initPromise;
   private initResolver: ((value?: unknown) => void) | undefined;
-=======
-  public initPromise: Promise<void>;
-  private initResolver!: () => void;
->>>>>>> 3a2de621
   private currentRunId?: UUID; // Track the current run ID
   private currentActionContext?: {
     // Track current action execution context
