--- conflicted
+++ resolved
@@ -6,7 +6,6 @@
 
 /* You can override the default Infima variables here. */
 :root {
-<<<<<<< HEAD
   --ifm-color-primary: #ffa600;
   --ifm-color-primary-dark: #29784c;
   --ifm-color-primary-darker: #277148;
@@ -50,52 +49,6 @@
 
 .button--primary:hover {
   background: linear-gradient(rgb(255, 156, 43) 0%, rgb(255, 166, 0) 100%);
-=======
-    --ifm-color-primary: #ffa600;
-    --ifm-color-primary-dark: #29784c;
-    --ifm-color-primary-darker: #277148;
-    --ifm-color-primary-darkest: #205d3b;
-    --ifm-color-primary-light: #33925d;
-    --ifm-color-primary-lighter: #359962;
-    --ifm-color-primary-lightest: #3cad6e;
-    --ifm-code-font-size: 95%;
-    --docusaurus-highlighted-code-line-bg: rgba(0, 0, 0, 0.1);
-}
-
-/* For readability concerns, you should choose a lighter palette in dark mode. */
-[data-theme="dark"] {
-    --ifm-color-primary: lightblue;
-    --ifm-color-primary-dark: #21af90;
-    --ifm-color-primary-darker: #1fa588;
-    --ifm-color-primary-darkest: #1a8870;
-    --ifm-color-primary-light: #29d5b0;
-    --ifm-color-primary-lighter: #32d8b4;
-    --ifm-color-primary-lightest: #4fddbf;
-    --docusaurus-highlighted-code-line-bg: rgba(0, 0, 0, 0.3);
-    --ifm-footer-background-color: #ffa600;
-}
-
-.footer {
-    background-color: #242736;
-}
-
-.button--primary {
-    background: linear-gradient(
-        180deg,
-        var(--token-e94f1f99-3833-4c15-8d11-a67e80285705, rgb(249, 140, 19))
-            /* {"name":"Orange"} */ 0%,
-        rgb(255, 166, 0) 100%
-    );
-    border: none;
-    padding: 1rem 2rem;
-    font-size: 1.2rem;
-    transition: background 0.3s;
-    color: white;
-}
-
-.button--primary:hover {
-    background: linear-gradient(rgb(255, 156, 43) 0%, rgb(255, 166, 0) 100%);
->>>>>>> 5a0b514d
 }
 
 .responsive-iframe {
@@ -114,8 +67,6 @@
   width: 100%;
   height: 100%;
   border: 0;
-<<<<<<< HEAD
-=======
 }
 
 /* API Method badges */
@@ -139,27 +90,26 @@
 }
 
 .get > .menu__link::before {
-  content: "get";
+  content: 'get';
   background-color: var(--ifm-color-primary);
 }
 
 .post > .menu__link::before {
-  content: "post";
+  content: 'post';
   background-color: #10b981; /* green */
 }
 
 .delete > .menu__link::before {
-  content: "del";
+  content: 'del';
   background-color: #ef4444; /* red */
 }
 
 .put > .menu__link::before {
-  content: "put";
+  content: 'put';
   background-color: #3b82f6; /* blue */
 }
 
 .patch > .menu__link::before {
-  content: "patch";
+  content: 'patch';
   background-color: #f97316; /* orange */
->>>>>>> 5a0b514d
 }