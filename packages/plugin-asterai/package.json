{
    "name": "@elizaos/plugin-asterai",
    "version": "0.25.6-alpha.1",
    "type": "module",
    "main": "dist/index.js",
    "module": "dist/index.js",
    "types": "dist/index.d.ts",
    "exports": {
        "./package.json": "./package.json",
        ".": {
            "import": {
                "@elizaos/source": "./src/index.ts",
                "types": "./dist/index.d.ts",
                "default": "./dist/index.js"
            }
        }
    },
    "files": [
        "dist"
    ],
    "dependencies": {
        "@asterai/client": "0.1.6",
        "@elizaos/core": "workspace:*",
        "bignumber.js": "9.1.2",
        "bs58": "6.0.0",
        "elliptic": "6.6.1",
        "node-cache": "5.1.2",
        "sha3": "2.1.4",
<<<<<<< HEAD
        "uuid": "11.0.3",
        "zod": "3.23.8"
=======
        "uuid": "11.0.3"
>>>>>>> 2dbf2cc0
    },
    "devDependencies": {
        "@types/elliptic": "6.4.18",
        "@types/uuid": "10.0.0",
        "tsup": "8.3.5",
        "vitest": "^3.0.0",
        "@biomejs/biome": "1.9.4"
    },
    "scripts": {
        "lines": "find . \\( -name '*.cdc' -o -name '*.ts' \\) -not -path '*/node_modules/*' -not -path '*/tests/*' -not -path '*/deps/*' -not -path '*/dist/*' -not -path '*/imports*' | xargs wc -l",
        "build": "tsup --format esm --dts",
        "dev": "tsup --format esm --dts --watch",
        "test": "vitest run",
        "test:watch": "vitest",
        "lint": "biome lint .",
        "lint:fix": "biome check --apply .",
        "format": "biome format .",
        "format:fix": "biome format --write ."
    },
    "peerDependencies": {
        "whatwg-url": "7.1.0"
<<<<<<< HEAD
=======
    },
    "publishConfig": {
        "access": "public"
>>>>>>> 2dbf2cc0
    }
}<|MERGE_RESOLUTION|>--- conflicted
+++ resolved
@@ -26,12 +26,7 @@
         "elliptic": "6.6.1",
         "node-cache": "5.1.2",
         "sha3": "2.1.4",
-<<<<<<< HEAD
-        "uuid": "11.0.3",
-        "zod": "3.23.8"
-=======
         "uuid": "11.0.3"
->>>>>>> 2dbf2cc0
     },
     "devDependencies": {
         "@types/elliptic": "6.4.18",
@@ -53,11 +48,8 @@
     },
     "peerDependencies": {
         "whatwg-url": "7.1.0"
-<<<<<<< HEAD
-=======
     },
     "publishConfig": {
         "access": "public"
->>>>>>> 2dbf2cc0
     }
 }