import { createOpenAI } from '@ai-sdk/openai';
import type {
  AgentRuntime,
  ImageDescriptionParams,
  ModelTypeName,
  ObjectGenerationParams,
  Plugin,
  TextEmbeddingParams,
} from '@elizaos/core';
import {
  type DetokenizeTextParams,
  type GenerateTextParams,
  ModelType,
  type TokenizeTextParams,
  logger,
  VECTOR_DIMS,
} from '@elizaos/core';
import { generateObject, generateText, JSONParseError, JSONValue } from 'ai';
import { type TiktokenModel, encodingForModel } from 'js-tiktoken';
import FormData from 'form-data';
import fetch from 'node-fetch';

export enum EventType {
  MODEL_USAGE = 'MODEL_USAGE',
}

/**
 * Helper function to get settings with fallback to process.env
 *
 * @param runtime The runtime context
 * @param key The setting key to retrieve
 * @param defaultValue Optional default value if not found
 * @returns The setting value with proper fallbacks
 */
function getSetting(runtime: any, key: string, defaultValue?: string): string | undefined {
  return runtime.getSetting(key) ?? process.env[key] ?? defaultValue;
}

/**
 * Helper function to get the base URL for OpenAI API
 *
 * @param runtime The runtime context
 * @returns The configured base URL or default
 */
function getBaseURL(runtime: any): string {
  return getSetting(runtime, 'OPENAI_BASE_URL', 'https://api.openai.com/v1');
}

/**
 * Helper function to get the API key for OpenAI
 *
 * @param runtime The runtime context
 * @returns The configured API key
 */
function getApiKey(runtime: any): string | undefined {
  return getSetting(runtime, 'OPENAI_API_KEY');
}

/**
 * Helper function to get the small model name with fallbacks
 *
 * @param runtime The runtime context
 * @returns The configured small model name
 */
function getSmallModel(runtime: any): string {
  return (
    getSetting(runtime, 'OPENAI_SMALL_MODEL') ?? getSetting(runtime, 'SMALL_MODEL', 'gpt-4o-mini')
  );
}

/**
 * Helper function to get the large model name with fallbacks
 *
 * @param runtime The runtime context
 * @returns The configured large model name
 */
function getLargeModel(runtime: any): string {
  return getSetting(runtime, 'OPENAI_LARGE_MODEL') ?? getSetting(runtime, 'LARGE_MODEL', 'gpt-4o');
}

/**
 * Create an OpenAI client with proper configuration
 *
 * @param runtime The runtime context
 * @returns Configured OpenAI client
 */
function createOpenAIClient(runtime: any) {
  return createOpenAI({
    apiKey: getApiKey(runtime),
    baseURL: getBaseURL(runtime),
  });
}

/**
 * Asynchronously tokenizes the given text based on the specified model and prompt.
 *
 * @param {ModelTypeName} model - The type of model to use for tokenization.
 * @param {string} prompt - The text prompt to tokenize.
 * @returns {number[]} - An array of tokens representing the encoded prompt.
 */
async function tokenizeText(model: ModelTypeName, prompt: string) {
  const modelName =
    model === ModelType.TEXT_SMALL
      ? (process.env.OPENAI_SMALL_MODEL ?? process.env.SMALL_MODEL ?? 'gpt-4o-mini')
      : (process.env.LARGE_MODEL ?? 'gpt-4o');
  const encoding = encodingForModel(modelName as TiktokenModel);
  const tokens = encoding.encode(prompt);
  return tokens;
}

/**
 * Detokenize a sequence of tokens back into text using the specified model.
 *
 * @param {ModelTypeName} model - The type of model to use for detokenization.
 * @param {number[]} tokens - The sequence of tokens to detokenize.
 * @returns {string} The detokenized text.
 */
async function detokenizeText(model: ModelTypeName, tokens: number[]) {
  const modelName =
    model === ModelType.TEXT_SMALL
      ? (process.env.OPENAI_SMALL_MODEL ?? process.env.SMALL_MODEL ?? 'gpt-4o-mini')
      : (process.env.OPENAI_LARGE_MODEL ?? process.env.LARGE_MODEL ?? 'gpt-4o');
  const encoding = encodingForModel(modelName as TiktokenModel);
  return encoding.decode(tokens);
}

/**
 * Helper function to generate objects using specified model type
 */
async function generateObjectByModelType(
  runtime: AgentRuntime,
  params: ObjectGenerationParams,
  modelType: string,
  getModelFn: (runtime: AgentRuntime) => string
): Promise<JSONValue> {
  const openai = createOpenAIClient(runtime);
  const model = getModelFn(runtime);

  try {
    if (params.schema) {
      // Skip zod validation and just use the generateObject without schema
      logger.info(`Using ${modelType} without schema validation`);
    }

    const { object } = await generateObject({
      model: openai.languageModel(model),
      output: 'no-schema',
      prompt: params.prompt,
      temperature: params.temperature,
      experimental_repairText: getJsonRepairFunction(),
    });
    return object;
  } catch (error) {
    logger.error(`Error generating object with ${modelType}:`, error);
    throw error;
  }
}

/**
 * Returns a function to repair JSON text
 */
function getJsonRepairFunction(): (params: {
  text: string;
  error: unknown;
}) => Promise<string | null> {
  return async ({ text, error }: { text: string; error: unknown }) => {
    try {
      if (error instanceof JSONParseError) {
        const cleanedText = text.replace(/```json\n|\n```|```/g, '');

        JSON.parse(cleanedText);
        return cleanedText;
      }
    } catch (jsonError) {
      logger.warn('Failed to repair JSON text:', jsonError);
      return null;
    }
  };
}

/**
<<<<<<< HEAD
 * Emits a model usage event
 * @param runtime The runtime context
 * @param usage The LLM usage data
 */
function emitModelUsageEvent(runtime: AgentRuntime, usage: LanguageModelUsage) {
  runtime.emitEvent(EventType.MODEL_USAGE, {
    tokens: {
      prompt: usage.promptTokens,
      completion: usage.completionTokens,
      total: usage.totalTokens,
    },
  });
=======
 * function for text-to-speech
 */
async function fetchTextToSpeech(runtime: AgentRuntime, text: string) {
  const apiKey = getApiKey(runtime);
  const model = getSetting(runtime, 'OPENAI_TTS_MODEL', 'gpt-4o-mini-tts');
  const voice = getSetting(runtime, 'OPENAI_TTS_VOICE', 'nova');
  const instructions = getSetting(runtime, 'OPENAI_TTS_INSTRUCTIONS', '');
  const baseURL = getBaseURL(runtime);

  try {
    const res = await fetch(`${baseURL}/audio/speech`, {
      method: 'POST',
      headers: {
        Authorization: `Bearer ${apiKey}`,
        'Content-Type': 'application/json',
      },
      body: JSON.stringify({
        model,
        voice,
        input: text,
        ...(instructions && { instructions }),
      }),
    });

    if (!res.ok) {
      const err = await res.text();
      throw new Error(`OpenAI TTS error ${res.status}: ${err}`);
    }

    return res.body;
  } catch (err: any) {
    throw new Error(`Failed to fetch speech from OpenAI TTS: ${err.message || err}`);
  }
>>>>>>> 0847dcae
}

/**
 * Defines the OpenAI plugin with its name, description, and configuration options.
 * @type {Plugin}
 */
export const openaiPlugin: Plugin = {
  name: 'openai',
  description: 'OpenAI plugin',
  config: {
    OPENAI_API_KEY: process.env.OPENAI_API_KEY,
    OPENAI_BASE_URL: process.env.OPENAI_BASE_URL,
    OPENAI_SMALL_MODEL: process.env.OPENAI_SMALL_MODEL,
    OPENAI_LARGE_MODEL: process.env.OPENAI_LARGE_MODEL,
    SMALL_MODEL: process.env.SMALL_MODEL,
    LARGE_MODEL: process.env.LARGE_MODEL,
    OPENAI_EMBEDDING_MODEL: process.env.OPENAI_EMBEDDING_MODEL,
    OPENAI_EMBEDDING_DIMENSIONS: process.env.OPENAI_EMBEDDING_DIMENSIONS,
  },
  async init(_config, runtime) {
    try {
      // const validatedConfig = await configSchema.parseAsync(config);

      // // Set all environment variables at once
      // for (const [key, value] of Object.entries(validatedConfig)) {
      // 	if (value) process.env[key] = value;
      // }

      // If API key is not set, we'll show a warning but continue
      if (!getApiKey(runtime)) {
        logger.warn(
          'OPENAI_API_KEY is not set in environment - OpenAI functionality will be limited'
        );
        // Return early without throwing an error
        return;
      }

      // Verify API key only if we have one
      try {
        const baseURL = getBaseURL(runtime);
        const response = await fetch(`${baseURL}/models`, {
          headers: { Authorization: `Bearer ${getApiKey(runtime)}` },
        });

        if (!response.ok) {
          logger.warn(`OpenAI API key validation failed: ${response.statusText}`);
          logger.warn('OpenAI functionality will be limited until a valid API key is provided');
          // Continue execution instead of throwing
        } else {
          // logger.log("OpenAI API key validated successfully");
        }
      } catch (fetchError) {
        logger.warn(`Error validating OpenAI API key: ${fetchError}`);
        logger.warn('OpenAI functionality will be limited until a valid API key is provided');
        // Continue execution instead of throwing
      }
    } catch (error) {
      // Convert to warning instead of error
      logger.warn(
        `OpenAI plugin configuration issue: ${error.errors
          .map((e) => e.message)
          .join(', ')} - You need to configure the OPENAI_API_KEY in your environment variables`
      );
    }
  },
  models: {
    [ModelType.TEXT_EMBEDDING]: async (
      runtime,
      params: TextEmbeddingParams | string | null
    ): Promise<number[]> => {
      const embeddingDimension = parseInt(
        getSetting(runtime, 'OPENAI_EMBEDDING_DIMENSIONS', '1536')
      ) as (typeof VECTOR_DIMS)[keyof typeof VECTOR_DIMS];

      // Validate embedding dimension
      if (!Object.values(VECTOR_DIMS).includes(embeddingDimension)) {
        logger.error(
          `Invalid embedding dimension: ${embeddingDimension}. Must be one of: ${Object.values(VECTOR_DIMS).join(', ')}`
        );
        throw new Error(
          `Invalid embedding dimension: ${embeddingDimension}. Must be one of: ${Object.values(VECTOR_DIMS).join(', ')}`
        );
      }

      // Handle null input (initialization case)
      if (params === null) {
        logger.debug('Creating test embedding for initialization');
        // Return a consistent vector for null input
        const testVector = Array(embeddingDimension).fill(0);
        testVector[0] = 0.1; // Make it non-zero
        return testVector;
      }

      // Get the text from whatever format was provided
      let text: string;
      if (typeof params === 'string') {
        text = params; // Direct string input
      } else if (typeof params === 'object' && params.text) {
        text = params.text; // Object with text property
      } else {
        logger.warn('Invalid input format for embedding');
        // Return a fallback for invalid input
        const fallbackVector = Array(embeddingDimension).fill(0);
        fallbackVector[0] = 0.2; // Different value for tracking
        return fallbackVector;
      }

      // Skip API call for empty text
      if (!text.trim()) {
        logger.warn('Empty text for embedding');
        const emptyVector = Array(embeddingDimension).fill(0);
        emptyVector[0] = 0.3; // Different value for tracking
        return emptyVector;
      }

      try {
        const baseURL = getBaseURL(runtime);

        // Call the OpenAI API
        const response = await fetch(`${baseURL}/embeddings`, {
          method: 'POST',
          headers: {
            Authorization: `Bearer ${getApiKey(runtime)}`,
            'Content-Type': 'application/json',
          },
          body: JSON.stringify({
            model: getSetting(runtime, 'OPENAI_EMBEDDING_MODEL', 'text-embedding-3-small'),
            input: text,
          }),
        });

        if (!response.ok) {
          logger.error(`OpenAI API error: ${response.status} - ${response.statusText}`);
          const errorVector = Array(embeddingDimension).fill(0);
          errorVector[0] = 0.4; // Different value for tracking
          return errorVector;
        }

        const data = (await response.json()) as {
          data: [{ embedding: number[] }];
        };

        if (!data?.data?.[0]?.embedding) {
          logger.error('API returned invalid structure');
          const errorVector = Array(embeddingDimension).fill(0);
          errorVector[0] = 0.5; // Different value for tracking
          return errorVector;
        }

        const embedding = data.data[0].embedding;
        logger.log(`Got valid embedding with length ${embedding.length}`);
        return embedding;
      } catch (error) {
        logger.error('Error generating embedding:', error);
        const errorVector = Array(embeddingDimension).fill(0);
        errorVector[0] = 0.6; // Different value for tracking
        return errorVector;
      }
    },
    [ModelType.TEXT_TOKENIZER_ENCODE]: async (
      _runtime,
      { prompt, modelType = ModelType.TEXT_LARGE }: TokenizeTextParams
    ) => {
      return await tokenizeText(modelType ?? ModelType.TEXT_LARGE, prompt);
    },
    [ModelType.TEXT_TOKENIZER_DECODE]: async (
      _runtime,
      { tokens, modelType = ModelType.TEXT_LARGE }: DetokenizeTextParams
    ) => {
      return await detokenizeText(modelType ?? ModelType.TEXT_LARGE, tokens);
    },
    [ModelType.TEXT_SMALL]: async (runtime, { prompt, stopSequences = [] }: GenerateTextParams) => {
      const temperature = 0.7;
      const frequency_penalty = 0.7;
      const presence_penalty = 0.7;
      const max_response_length = 8192;

      const openai = createOpenAIClient(runtime);
      const model = getSmallModel(runtime);

      logger.log('generating text');
      logger.log(prompt);

      const { text: openaiResponse, usage } = await generateText({
        model: openai.languageModel(model),
        prompt: prompt,
        system: runtime.character.system ?? undefined,
        temperature: temperature,
        maxTokens: max_response_length,
        frequencyPenalty: frequency_penalty,
        presencePenalty: presence_penalty,
        stopSequences: stopSequences,
      });

      emitModelUsageEvent(runtime, usage);

      return openaiResponse;
    },
    [ModelType.TEXT_LARGE]: async (
      runtime,
      {
        prompt,
        stopSequences = [],
        maxTokens = 8192,
        temperature = 0.7,
        frequencyPenalty = 0.7,
        presencePenalty = 0.7,
      }: GenerateTextParams
    ) => {
      const openai = createOpenAIClient(runtime);
      const model = getLargeModel(runtime);

      const { text: openaiResponse, usage } = await generateText({
        model: openai.languageModel(model),
        prompt: prompt,
        system: runtime.character.system ?? undefined,
        temperature: temperature,
        maxTokens: maxTokens,
        frequencyPenalty: frequencyPenalty,
        presencePenalty: presencePenalty,
        stopSequences: stopSequences,
      });

      emitModelUsageEvent(runtime, usage);

      return openaiResponse;
    },
    [ModelType.IMAGE]: async (
      runtime,
      params: {
        prompt: string;
        n?: number;
        size?: string;
      }
    ) => {
      const baseURL = getBaseURL(runtime);
      const response = await fetch(`${baseURL}/images/generations`, {
        method: 'POST',
        headers: {
          Authorization: `Bearer ${getApiKey(runtime)}`,
          'Content-Type': 'application/json',
        },
        body: JSON.stringify({
          prompt: params.prompt,
          n: params.n || 1,
          size: params.size || '1024x1024',
        }),
      });
      if (!response.ok) {
        throw new Error(`Failed to generate image: ${response.statusText}`);
      }
      const data = await response.json();
      const typedData = data as { data: { url: string }[] };
      return typedData.data;
    },
    [ModelType.IMAGE_DESCRIPTION]: async (runtime, params: ImageDescriptionParams | string) => {
      // Handle string case (direct URL)
      let imageUrl: string;
      let prompt: string | undefined;

      if (typeof params === 'string') {
        imageUrl = params;
        prompt = undefined;
      } else {
        // Object parameter case
        imageUrl = params.imageUrl;
        prompt = params.prompt;
      }

      try {
        const baseURL = getBaseURL(runtime);
        const apiKey = getApiKey(runtime);

        if (!apiKey) {
          logger.error('OpenAI API key not set');
          return {
            title: 'Failed to analyze image',
            description: 'API key not configured',
          };
        }

        // Call the GPT-4 Vision API
        const response = await fetch(`${baseURL}/chat/completions`, {
          method: 'POST',
          headers: {
            'Content-Type': 'application/json',
            Authorization: `Bearer ${apiKey}`,
          },
          body: JSON.stringify({
            model: 'gpt-4o-mini',
            messages: [
              {
                role: 'user',
                content: [
                  {
                    type: 'text',
                    text:
                      prompt ||
                      'Please analyze this image and provide a title and detailed description.',
                  },
                  {
                    type: 'image_url',
                    image_url: { url: imageUrl },
                  },
                ],
              },
            ],
            max_tokens: 300,
          }),
        });

        if (!response.ok) {
          throw new Error(`OpenAI API error: ${response.status}`);
        }

        const result: any = await response.json();
        const content = result.choices?.[0]?.message?.content;

        if (!content) {
          return {
            title: 'Failed to analyze image',
            description: 'No response from API',
          };
        }

        // Extract title and description
        const titleMatch = content.match(/title[:\s]+(.+?)(?:\n|$)/i);
        const title = titleMatch?.[1] || 'Image Analysis';

        // Rest of content is the description
        const description = content.replace(/title[:\s]+(.+?)(?:\n|$)/i, '').trim();

        return { title, description };
      } catch (error) {
        logger.error('Error analyzing image:', error);
        return {
          title: 'Failed to analyze image',
          description: `Error: ${error instanceof Error ? error.message : String(error)}`,
        };
      }
    },
    [ModelType.TRANSCRIPTION]: async (runtime, audioBuffer: Buffer) => {
      logger.log('audioBuffer', audioBuffer);
      const baseURL = getBaseURL(runtime);

      const formData = new FormData();
      formData.append('file', audioBuffer, {
        filename: 'recording.mp3',
        contentType: 'audio/mp3',
      });
      formData.append('model', 'whisper-1');

      const response = await fetch(`${baseURL}/audio/transcriptions`, {
        method: 'POST',
        headers: {
          Authorization: `Bearer ${getApiKey(runtime)}`,
        },
        body: formData,
      });

      logger.log('response', response);
      if (!response.ok) {
        throw new Error(`Failed to transcribe audio: ${response.statusText}`);
      }

      const data = (await response.json()) as { text: string };
      return data.text;
    },
    [ModelType.TEXT_TO_SPEECH]: async (runtime: AgentRuntime, text: string) => {
      return await fetchTextToSpeech(runtime, text);
    },

    [ModelType.OBJECT_SMALL]: async (runtime, params: ObjectGenerationParams) => {
      return generateObjectByModelType(runtime, params, ModelType.OBJECT_SMALL, getSmallModel);
    },
    [ModelType.OBJECT_LARGE]: async (runtime, params: ObjectGenerationParams) => {
      return generateObjectByModelType(runtime, params, ModelType.OBJECT_LARGE, getLargeModel);
    },
  },
  tests: [
    {
      name: 'openai_plugin_tests',
      tests: [
        {
          name: 'openai_test_url_and_api_key_validation',
          fn: async (runtime) => {
            const baseURL = getBaseURL(runtime);
            const response = await fetch(`${baseURL}/models`, {
              headers: {
                Authorization: `Bearer ${getApiKey(runtime)}`,
              },
            });
            const data = await response.json();
            logger.log('Models Available:', (data as any)?.data.length);
            if (!response.ok) {
              throw new Error(`Failed to validate OpenAI API key: ${response.statusText}`);
            }
          },
        },
        {
          name: 'openai_test_text_embedding',
          fn: async (runtime) => {
            try {
              const embedding = await runtime.useModel(ModelType.TEXT_EMBEDDING, {
                text: 'Hello, world!',
              });
              logger.log('embedding', embedding);
            } catch (error) {
              logger.error('Error in test_text_embedding:', error);
              throw error;
            }
          },
        },
        {
          name: 'openai_test_text_large',
          fn: async (runtime) => {
            try {
              const text = await runtime.useModel(ModelType.TEXT_LARGE, {
                prompt: 'What is the nature of reality in 10 words?',
              });
              if (text.length === 0) {
                throw new Error('Failed to generate text');
              }
              logger.log('generated with test_text_large:', text);
            } catch (error) {
              logger.error('Error in test_text_large:', error);
              throw error;
            }
          },
        },
        {
          name: 'openai_test_text_small',
          fn: async (runtime) => {
            try {
              const text = await runtime.useModel(ModelType.TEXT_SMALL, {
                prompt: 'What is the nature of reality in 10 words?',
              });
              if (text.length === 0) {
                throw new Error('Failed to generate text');
              }
              logger.log('generated with test_text_small:', text);
            } catch (error) {
              logger.error('Error in test_text_small:', error);
              throw error;
            }
          },
        },
        {
          name: 'openai_test_image_generation',
          fn: async (runtime) => {
            logger.log('openai_test_image_generation');
            try {
              const image = await runtime.useModel(ModelType.IMAGE, {
                prompt: 'A beautiful sunset over a calm ocean',
                n: 1,
                size: '1024x1024',
              });
              logger.log('generated with test_image_generation:', image);
            } catch (error) {
              logger.error('Error in test_image_generation:', error);
              throw error;
            }
          },
        },
        {
          name: 'image-description',
          fn: async (runtime) => {
            try {
              logger.log('openai_test_image_description');
              try {
                const result = await runtime.useModel(
                  ModelType.IMAGE_DESCRIPTION,
                  'https://upload.wikimedia.org/wikipedia/commons/thumb/1/1c/Vitalik_Buterin_TechCrunch_London_2015_%28cropped%29.jpg/537px-Vitalik_Buterin_TechCrunch_London_2015_%28cropped%29.jpg'
                );

                // Check if result has the expected structure
                if (
                  result &&
                  typeof result === 'object' &&
                  'title' in result &&
                  'description' in result
                ) {
                  logger.log('Image description:', result);
                } else {
                  logger.error('Invalid image description result format:', result);
                }
              } catch (e) {
                logger.error('Error in image description test:', e);
              }
            } catch (e) {
              logger.error('Error in openai_test_image_description:', e);
            }
          },
        },
        {
          name: 'openai_test_transcription',
          fn: async (runtime) => {
            logger.log('openai_test_transcription');
            try {
              const response = await fetch(
                'https://upload.wikimedia.org/wikipedia/en/4/40/Chris_Benoit_Voice_Message.ogg'
              );
              const arrayBuffer = await response.arrayBuffer();
              const transcription = await runtime.useModel(
                ModelType.TRANSCRIPTION,
                Buffer.from(new Uint8Array(arrayBuffer))
              );
              logger.log('generated with test_transcription:', transcription);
            } catch (error) {
              logger.error('Error in test_transcription:', error);
              throw error;
            }
          },
        },
        {
          name: 'openai_test_text_tokenizer_encode',
          fn: async (runtime) => {
            const prompt = 'Hello tokenizer encode!';
            const tokens = await runtime.useModel(ModelType.TEXT_TOKENIZER_ENCODE, { prompt });
            if (!Array.isArray(tokens) || tokens.length === 0) {
              throw new Error('Failed to tokenize text: expected non-empty array of tokens');
            }
            logger.log('Tokenized output:', tokens);
          },
        },
        {
          name: 'openai_test_text_tokenizer_decode',
          fn: async (runtime) => {
            const prompt = 'Hello tokenizer decode!';
            // Encode the string into tokens first
            const tokens = await runtime.useModel(ModelType.TEXT_TOKENIZER_ENCODE, { prompt });
            // Now decode tokens back into text
            const decodedText = await runtime.useModel(ModelType.TEXT_TOKENIZER_DECODE, { tokens });
            if (decodedText !== prompt) {
              throw new Error(
                `Decoded text does not match original. Expected "${prompt}", got "${decodedText}"`
              );
            }
            logger.log('Decoded text:', decodedText);
          },
        },
        {
          name: 'openai_test_text_to_speech',
          fn: async (runtime: AgentRuntime) => {
            try {
              const text = 'Hello, this is a test for text-to-speech.';
              const response = await fetchTextToSpeech(runtime, text);
              if (!response) {
                throw new Error('Failed to generate speech');
              }
              logger.log('Generated speech successfully');
            } catch (error) {
              logger.error('Error in openai_test_text_to_speech:', error);
              throw error;
            }
          },
        },
      ],
    },
  ],
};
export default openaiPlugin;<|MERGE_RESOLUTION|>--- conflicted
+++ resolved
@@ -179,7 +179,6 @@
 }
 
 /**
-<<<<<<< HEAD
  * Emits a model usage event
  * @param runtime The runtime context
  * @param usage The LLM usage data
@@ -192,7 +191,8 @@
       total: usage.totalTokens,
     },
   });
-=======
+
+/**
  * function for text-to-speech
  */
 async function fetchTextToSpeech(runtime: AgentRuntime, text: string) {
@@ -226,7 +226,6 @@
   } catch (err: any) {
     throw new Error(`Failed to fetch speech from OpenAI TTS: ${err.message || err}`);
   }
->>>>>>> 0847dcae
 }
 
 /**
