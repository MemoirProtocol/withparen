--- conflicted
+++ resolved
@@ -719,22 +719,7 @@
 			source: "twitter"
 		} as MessageReceivedPayload);
 
-<<<<<<< HEAD
-					await this.runtime
-						
-						.setCache<string>(
-							`twitter/tweet_generation_${tweet.id}.txt`,
-							responseInfo,
-						);
-					await wait();
-				} catch (error) {
-					logger.error(`Error sending response tweet: ${error}`);
-				}
-			}
-		}
-=======
 		return { text: "", actions: ["RESPOND"] };
->>>>>>> e9960ca8
 	}
 
 	/**
