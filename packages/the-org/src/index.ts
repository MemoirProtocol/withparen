--- conflicted
+++ resolved
@@ -12,11 +12,7 @@
 export const project = {
 	agents: [
 		devRel,
-<<<<<<< HEAD
-		communityManager,
-=======
 		// communityManager,
->>>>>>> ec2a8c4c
 		// investmentManager,
 		// liaison,
 		// projectManager,
