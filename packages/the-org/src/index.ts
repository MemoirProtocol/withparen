import dotenv from "dotenv";
dotenv.config({ path: "../../.env" });

// Use a more generic type definition since 'Project' or 'ProjectType' might not be exported
import { logger } from "@elizaos/core";
import communityManager from "./communityManager";
import devRel from "./devRel";
import investmentManager from "./investmentManager";
import liaison from "./liaison";
import projectManager from "./projectManager";
import socialMediaManager from "./socialMediaManager";

/**
 * Checks if all required environment variables for an agent are available
 * @param agent The agent to check
 * @returns boolean indicating if all required environment variables are set
 */
function hasRequiredEnvVars(agent: any): boolean {
	if (!agent?.character?.settings?.secrets) {
		logger.warn("Agent missing required settings.secrets configuration");
		return false;
	}

	const secrets = agent.character.settings.secrets;
	const missingVars: string[] = [];
	let hasRequiredPlatform = false;
	let checkingPlatforms = false;

	// Check Discord plugin requirements
	if (agent.character.plugins?.includes("@elizaos/plugin-discord")) {
		checkingPlatforms = true;
		let discordConfigured = true;
		
		// Check for Discord Application ID
		if (secrets.DISCORD_APPLICATION_ID) {
			// Check if it's an environment variable reference or direct value
			if (secrets.DISCORD_APPLICATION_ID.startsWith('process.env.')) {
				const envVarName = secrets.DISCORD_APPLICATION_ID.replace('process.env.', '');
				if (!process.env[envVarName]) {
					missingVars.push(envVarName);
					discordConfigured = false;
				}
			} else {
				// If it's a direct value, it's already available
				logger.info(`Agent "${agent.character.name}" has direct Discord Application ID value`);
			}
		} else {
			logger.warn(`Agent "${agent.character.name}" missing DISCORD_APPLICATION_ID configuration`);
			discordConfigured = false;
		}

		// Check for Discord API Token
		if (secrets.DISCORD_API_TOKEN) {
			// Check if it's an environment variable reference or direct value
			if (secrets.DISCORD_API_TOKEN.startsWith('process.env.')) {
				const envVarName = secrets.DISCORD_API_TOKEN.replace('process.env.', '');
				if (!process.env[envVarName]) {
					missingVars.push(envVarName);
					discordConfigured = false;
				}
			} else {
				// If it's a direct value, it's already available
				logger.info(`Agent "${agent.character.name}" has direct Discord API Token value`);
			}
		} else {
			logger.warn(`Agent "${agent.character.name}" missing DISCORD_API_TOKEN configuration`);
			discordConfigured = false;
		}
		
		// If Discord is fully configured, mark that we have at least one required platform
		if (discordConfigured) {
			hasRequiredPlatform = true;
		}
	}

	// Check Telegram plugin requirements
	if (agent.character.plugins?.includes("@elizaos/plugin-telegram")) {
		checkingPlatforms = true;
		let telegramConfigured = true;
		
		// Check for Telegram Bot Token
		if (secrets.TELEGRAM_BOT_TOKEN) {
			// Check if it's an environment variable reference or direct value
			if (secrets.TELEGRAM_BOT_TOKEN.startsWith('process.env.')) {
				const envVarName = secrets.TELEGRAM_BOT_TOKEN.replace('process.env.', '');
				if (!process.env[envVarName]) {
					missingVars.push(envVarName);
					telegramConfigured = false;
				}
			} else {
				// If it's a direct value, it's already available
				logger.info(`Agent "${agent.character.name}" has direct Telegram Bot Token value`);
			}
		} else {
			logger.warn(`Agent "${agent.character.name}" missing TELEGRAM_BOT_TOKEN configuration`);
			telegramConfigured = false;
		}
		
		// If Telegram is fully configured, mark that we have at least one required platform
		if (telegramConfigured) {
			hasRequiredPlatform = true;
		}
	}

	// If we weren't checking any communication platforms, let the agent pass
	// This handles agents that don't use Discord or Telegram
	if (!checkingPlatforms) {
		logger.info(`Agent "${agent.character.name}" doesn't require Discord or Telegram configuration`);
		return true;
	}
	
	// If we checked platforms but none were properly configured, log the missing variables
	if (checkingPlatforms && !hasRequiredPlatform) {
		if (missingVars.length > 0) {
			logger.warn(`Agent "${agent.character.name}" disabled due to missing environment variables: ${missingVars.join(', ')}`);
		} else {
			logger.warn(`Agent "${agent.character.name}" disabled due to incomplete configuration`);
		}
		return false;
	}

	// If at least one platform is configured, the agent can run
	logger.info(`Agent "${agent.character.name}" enabled with all required environment variables`);
	return true;
}

// Filter agents based on available environment variables
const availableAgents = [
	devRel,
	communityManager,
	investmentManager,
	liaison,
	projectManager,
	socialMediaManager,
].filter(hasRequiredEnvVars);

export const project = {
<<<<<<< HEAD
	agents: [
		// devRel,
		// communityManager,
		// investmentManager,
		// liaison,
		// projectManager,
		// socialMediaManager,
	],
=======
	agents: availableAgents,
>>>>>>> e92a6a20
};

export default project;<|MERGE_RESOLUTION|>--- conflicted
+++ resolved
@@ -135,18 +135,7 @@
 ].filter(hasRequiredEnvVars);
 
 export const project = {
-<<<<<<< HEAD
-	agents: [
-		// devRel,
-		// communityManager,
-		// investmentManager,
-		// liaison,
-		// projectManager,
-		// socialMediaManager,
-	],
-=======
 	agents: availableAgents,
->>>>>>> e92a6a20
 };
 
 export default project;