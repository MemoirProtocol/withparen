--- conflicted
+++ resolved
@@ -3,10 +3,7 @@
 const defaultCharacter: Character = {
   name: "Eliza",
   clients: [
-<<<<<<< HEAD
-=======
     "telegram",
->>>>>>> e5173386
     // "discord",
     // "twitter"
   ],
